--- conflicted
+++ resolved
@@ -69,16 +69,11 @@
             export buildParams="--hide-public-endpoint"
           fi
 
-<<<<<<< HEAD
-          cerebrium deploy ${{github.event.client_payload.name}} --api-key '${{env.API_KEY}}' --hardware ${{github.event.client_payload.hardware}} --cpu ${{github.event.client_payload.cpu}} --memory ${{github.event.client_payload.memory}} $buildParams
-=======
           echo ""
           echo "-----------------------------------------"
           echo "Deploying to Cerebrium..."
 
           echo "params:  ${{github.event.client_payload.name}} --api-key ${{env.API_KEY}} --hardware ${{github.event.client_payload.hardware}} --cpu ${{github.event.client_payload.cpu}} --memory ${{github.event.client_payload.memory}} $buildParams "
+          cerebrium deploy ${{github.event.client_payload.name}} --api-key '${{env.API_KEY}}' --hardware ${{github.event.client_payload.hardware}} --cpu ${{github.event.client_payload.cpu}} --memory ${{github.event.client_payload.memory}} $buildParams
 
-          cerebrium deploy ${{github.event.client_payload.name}} --api-key ${{env.API_KEY}} --hardware ${{github.event.client_payload.hardware}} --cpu ${{github.event.client_payload.cpu}} --memory ${{github.event.client_payload.memory}} $buildParams
-
-          
->>>>>>> d0db721b
+          