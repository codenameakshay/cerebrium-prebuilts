--- conflicted
+++ resolved
@@ -64,22 +64,6 @@
           echo ::add-mask::$API_KEY
           echo API_KEY=$API_KEY >> $GITHUB_ENV
 
-<<<<<<< HEAD
-=======
-      - name: Select Template Folder
-        run: |
-          echo "Current Directory: $(pwd)"
-          echo "Availible Folders: $(ls -d */)"
-          if [ -d ${{github.event.inputs.template_folder}} ]; then
-            echo "Template Folder: ${{github.event.inputs.template_folder}}"
-            cd ./${{github.event.inputs.template_folder}}
-          else
-            echo "Template Folder does not exist"
-            exit 1
-          fi
-
-
->>>>>>> cc221db0
       - name: check if config.yaml exists
         id: check_config
         uses: andstor/file-existence-action@v2
@@ -166,7 +150,6 @@
 
       - name: Cerebrium deploy
         # run: cerebrium deploy ${{env.NAME}} --api-key ${{env.API_KEY}} --hardware ${{env.HARDWARE}} --cpu ${{env.CPU}} --memory ${{env.MEMORY}}
-<<<<<<< HEAD
         run: |
           export templatePath="$(pwd)/${{github.event.inputs.template_folder}}"
           echo "Template Path: $templatePath"
@@ -181,7 +164,4 @@
           echo "Current Directory: $(pwd)"
           echo "Found the following files:"
           ls ./
-          cerebrium deploy ${{github.event.inputs.name}} --api-key ${{env.API_KEY}} --hardware ${{github.event.inputs.hardware}} --cpu ${{github.event.inputs.cpu}} --memory ${{github.event.inputs.memory}}
-=======
-        run: cerebrium deploy ${{github.event.inputs.name}} --api-key ${{env.API_KEY}} --hardware ${{github.event.inputs.hardware}} --cpu ${{github.event.inputs.cpu}} --memory ${{github.event.inputs.memory}}
->>>>>>> cc221db0
+          cerebrium deploy ${{github.event.inputs.name}} --api-key ${{env.API_KEY}} --hardware ${{github.event.inputs.hardware}} --cpu ${{github.event.inputs.cpu}} --memory ${{github.event.inputs.memory}}